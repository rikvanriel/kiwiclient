#!/usr/bin/env python

import array
import logging
import socket
import struct
import time

import wsclient

#
# IMAADPCM decoder
#

stepSizeTable = (
    7, 8, 9, 10, 11, 12, 13, 14, 16, 17, 19, 21, 23, 25, 28, 31, 34,
    37, 41, 45, 50, 55, 60, 66, 73, 80, 88, 97, 107, 118, 130, 143,
    157, 173, 190, 209, 230, 253, 279, 307, 337, 371, 408, 449, 494,
    544, 598, 658, 724, 796, 876, 963, 1060, 1166, 1282, 1411, 1552,
    1707, 1878, 2066, 2272, 2499, 2749, 3024, 3327, 3660, 4026,
    4428, 4871, 5358, 5894, 6484, 7132, 7845, 8630, 9493, 10442,
    11487, 12635, 13899, 15289, 16818, 18500, 20350, 22385, 24623,
    27086, 29794, 32767)

indexAdjustTable = [
    -1, -1, -1, -1,  # +0 - +3, decrease the step size
     2, 4, 6, 8,     # +4 - +7, increase the step size
    -1, -1, -1, -1,  # -0 - -3, decrease the step size
     2, 4, 6, 8      # -4 - -7, increase the step size
]


def clamp(x, xmin, xmax):
    if x < xmin:
        return xmin
    if x > xmax:
        return xmax
    return x

class ImaAdpcmDecoder(object):
    def __init__(self):
        self.index = 0
        self.prev = 0

    def _decode_sample(self, code):
        step = stepSizeTable[self.index]
        self.index = clamp(self.index + indexAdjustTable[code], 0, len(stepSizeTable) - 1)
        difference = step >> 3
        if ( code & 1 ):
            difference += step >> 2
        if ( code & 2 ):
            difference += step >> 1
        if ( code & 4 ):
            difference += step
        if ( code & 8 ):
            difference = -difference
        sample = clamp(self.prev + difference, -32768, 32767)
        self.prev = sample
        return sample

    def decode(self, data):
        samples = array.array('h')
        if isinstance(data, str):
            for b in data:
                b = ord(b)
                sample0 = self._decode_sample(b & 0x0F)
                sample1 = self._decode_sample(b >> 4)
                samples.append(sample0)
                samples.append(sample1)
        else:
            for b in data:
                sample0 = self._decode_sample(b & 0x0F)
                sample1 = self._decode_sample(b >> 4)
                samples.append(sample0)
                samples.append(sample1)
        return samples


#
# KiwiSDR WebSocket client
#

class KiwiError(Exception):
    pass
class KiwiTooBusyError(KiwiError):
    pass
class KiwiDownError(KiwiError):
    pass
class KiwiBadPasswordError(KiwiError):
    pass

class KiwiSDRClientBase(object):
    """KiwiSDR WebSocket client."""

    def __init__(self):
        self._socket = None
        self._sample_rate = None
<<<<<<< HEAD
        self._isIQ = False
=======
        self._version_major = None
        self._version_minor = None
>>>>>>> 0db6837b

    def connect(self, host, port):
        self._socket = socket.socket()
        self._socket.settimeout(self._options.socket_timeout)
        self._socket.connect((host, port))
        self._prepare_stream(host, port, '/%d/SND' % int(time.time()))

    def _prepare_stream(self, host, port, which):
        import mod_pywebsocket.common
        from mod_pywebsocket.stream import Stream
        from mod_pywebsocket.stream import StreamOptions

        handshake = wsclient.ClientHandshakeProcessor(self._socket, host, port)
        handshake.handshake(which)

        request = wsclient.ClientRequest(self._socket)
        request.ws_version = mod_pywebsocket.common.VERSION_HYBI13

        stream_option = StreamOptions()
        stream_option.mask_send = True
        stream_option.unmask_receive = False

        self._stream = Stream(request, stream_option)

    def set_mod(self, mod, lc, hc, freq):
        if mod == 'iq':
            self._isIQ = True
        self._stream.send_message('SET mod=%s low_cut=%d high_cut=%d freq=%.3f' % (mod, lc, hc, freq))

    def set_agc(self, on=False, hang=False, thresh=-100, slope=6, decay=1000, gain=50):
        self._stream.send_message('SET agc=%d hang=%d thresh=%d slope=%d decay=%d manGain=%d' % (on, hang, thresh, slope, decay, gain))

    def set_squelch(self, sq, thresh):
        self._stream.send_message('SET squelch=%d max=%d' % (sq, thresh))

    def set_autonotch(self, val):
        self._stream.send_message('SET autonotch=%d' % (val))

    def set_name(self, name):
        self._stream.send_message('SET name=%s' % (name))
<<<<<<< HEAD
=======

    def set_geo(self, geo):
        self._stream.send_message('SET geo=%s' % (geo))
>>>>>>> 0db6837b

    def _set_auth(self, client_type, password=''):
        self._stream.send_message('SET auth t=%s p=%s' % (client_type, password))

    def _set_ar_ok(self, ar_in, ar_out):
        self._stream.send_message('SET AR OK in=%d out=%d' % (ar_in, ar_out))

    def _set_gen(self, freq, attn):
        self._stream.send_message('SET genattn=%d' % (attn))
        self._stream.send_message('SET gen=%d mix=%d' % (freq, -1))

    def _set_keepalive(self):
        self._stream.send_message('SET keepalive')

<<<<<<< HEAD
    def _server_de(self, client):
        self._stream.send_message('SERVER DE CLIENT %s SND' % (client))

=======
>>>>>>> 0db6837b
    def _process_msg_param(self, name, value):
        print "%s: %s" % (name, value)
        # Handle error conditions
        if name == 'too_busy':
            raise KiwiTooBusyError('all %s client slots taken' % value)
        if name == 'badp' and value == '1':
            raise KiwiBadPasswordError()
        if name == 'down':
            raise KiwiDownError('server is down atm')
        # Handle data items
        if name == 'audio_rate':
            self._set_ar_ok(int(value), 44100)
        elif name == 'sample_rate':
            self._sample_rate = float(value)
            self._on_sample_rate_change()
            # Optional, but is it?..
            self.set_squelch(0, 0)
            self.set_autonotch(0)
            self._set_gen(0, 0)
            # Required to get rolling
            self._setup_rx_params()
            # Also send a keepalive
            self._set_keepalive()
        elif name == 'version_maj':
            self._version_major = value
            if self._version_major is not None and self._version_minor is not None:
                logging.info("Server version: %s.%s", self._version_major, self._version_minor)
        elif name == 'version_min':
            self._version_minor = value
            if self._version_major is not None and self._version_minor is not None:
                logging.info("Server version: %s.%s", self._version_major, self._version_minor)

    def _process_msg(self, body):
        for pair in body.split(' '):
            name, value = pair.split('=', 1)
            self._process_msg_param(name, value)

    def _process_aud(self, body):
        seq = struct.unpack('<I', body[:4])[0]
        smeter = struct.unpack('>H', body[4:6])[0]
        data = body[6:]
        rssi = (smeter & 0x0FFF) // 10 - 127
        self._process_samples(seq, data if self._isIQ else self._decoder.decode(data), rssi)

    def _on_sample_rate_change(self):
        pass

    def _process_samples(self, seq, samples, rssi):
        pass

    def _setup_rx_params(self):
        self._set_mod('am', 100, 2800, 4625.0)
        self._set_agc(True)

    def run(self):
        """Run the client."""

        self._decoder = ImaAdpcmDecoder()
        try:
            self._set_auth('kiwi', '')
            # Loop forever
            while True:
                try:
                    received = self._stream.receive_message()
                except KeyboardInterrupt:
                    break
                # print repr(received)
                id, body = received.split(' ', 1)
                if id == 'MSG':
                    self._process_msg(body)
                elif id == 'SND':
                    self._process_aud(body)
                    # Ensure we don't get kicked due to timeouts
                    self._set_keepalive()
                else:
                    print 'Unknown message ID: %s' % (id)
                    print repr(received)
            self._stream.close_connection()
        finally:
            self._socket.close()

# EOF<|MERGE_RESOLUTION|>--- conflicted
+++ resolved
@@ -95,12 +95,9 @@
     def __init__(self):
         self._socket = None
         self._sample_rate = None
-<<<<<<< HEAD
         self._isIQ = False
-=======
         self._version_major = None
         self._version_minor = None
->>>>>>> 0db6837b
 
     def connect(self, host, port):
         self._socket = socket.socket()
@@ -141,12 +138,9 @@
 
     def set_name(self, name):
         self._stream.send_message('SET name=%s' % (name))
-<<<<<<< HEAD
-=======
 
     def set_geo(self, geo):
         self._stream.send_message('SET geo=%s' % (geo))
->>>>>>> 0db6837b
 
     def _set_auth(self, client_type, password=''):
         self._stream.send_message('SET auth t=%s p=%s' % (client_type, password))
@@ -161,12 +155,6 @@
     def _set_keepalive(self):
         self._stream.send_message('SET keepalive')
 
-<<<<<<< HEAD
-    def _server_de(self, client):
-        self._stream.send_message('SERVER DE CLIENT %s SND' % (client))
-
-=======
->>>>>>> 0db6837b
     def _process_msg_param(self, name, value):
         print "%s: %s" % (name, value)
         # Handle error conditions
